#!/usr/bin/python3
import numpy as np
import sys
from astropy import units as u
from skyfield.api import load
from skyfield.api import Topos

class shadow_calc(object):
    def __init__(self, observatory_name="LCO",
    observatory_elevation=2380.0*u.m,
    observatory_lat='29.0146S',
    observatory_lon = '70.6926W',
    jd=2459458,
    eph=None,
    earth=None,
    sun=None):
        """
        Initialization sets a default observatory to LCO, and the default time to the date when initialized.
        """
        super().__init__()

        # Load the ephemeral datat for the earth and sun. 
        if eph is None:
            self.eph = load('de421.bsp')
        
        # Get functions for the earth, sun and observatory
        self.earth = earth
        if self.earth is None:
            self.earth = self.eph['earth']
        
        self.sun = sun
        if self.sun is None:
            self.sun = self.eph['sun']

        self.observatory_elevation = observatory_elevation
        try:
            self.observatory_elevation.to("m")
        except:
            sys.exit("Observatory elevation does not have unit of length")

        self.observatory_name = observatory_name
        self.observatory_lat = observatory_lat
        self.observatory_lon = observatory_lon
        self.observatory_topo = Topos(observatory_lat, observatory_lon, elevation_m=self.observatory_elevation.to("m").value)
        self.ts = load.timescale()

        """
        These are going to be vectors which are the x,y,z positions of the puzzle.
        Credit for this solution to the intersection goes to:  Julien Guertault @ http://lousodrome.net/blog/light/2017/01/03/intersection-of-a-ray-and-a-cone/
        """
        self.ra = None
        self.dec = None
        self.pointing_unit_vectors = None
        self.xyz_earth = None
        self.xyz_sun = None
        self.xyz_observatory = None
        self.v = None
        self.xyz_c = None
        self.a = None
        self.b = None
        self.c = None
        self.delta = None
        self.dist = None
        self.heights = None

        # Those are very self explanitory 
        self.earth_radius=6.357e6*u.m
        self.sun_radius=695.700e6*u.m

        # Distance from Sun to the earth.
        self.d_se = 1*u.au

        # Distance from tip of the shadow cone to the earth
        self.d_ec = self.d_se * (self.earth_radius / self.sun_radius)

        # Opening angle of the shadow cone
        self.shadow_cone_theta  = np.arctan(self.earth_radius/self.d_ec)
        self.shadow_cone_cos_theta_sqr = np.square(np.cos(self.shadow_cone_theta))

        # Finally, updated the xyz coordinate vectors of earth, sun and observatory.
        self.jd = jd
        if jd is not None:
            self.t = self.ts.tt_jd(jd)
        else:
            self.t = self.ts.now()

        self.update_time(jd)

    def cone_ra_dec(self):
        # This returns the cone RA,Dec for testing. 
        # It has a shadow height that is analyically easy to calculate
        observatory_to_c = self.xyz_c - self.xyz_observatory

        # Leave dec in steradian for just a moment
        dec = np.arctan(observatory_to_c[2]/np.sqrt(np.square(observatory_to_c[0])+np.square(observatory_to_c[1])))

        # Use dec in steradians to solve for ra.
        ra = np.degrees(np.arccos(observatory_to_c[0]/ (self.vecmag(observatory_to_c) * np.cos(dec))))
        
        #Now convert to degree
        dec = np.degrees(dec)
        
        return ra, dec

    def set_coordinates(self, ra, dec):
        # Set coordinates and calculate unit vectors.
        self.ra = ra
        self.dec = dec
        self.pointing_unit_vectors = np.zeros(shape=(len(self.ra),3))

        a = np.pi / 180.
        self.pointing_unit_vectors[:,0] = np.cos(self.ra*a)*np.cos(self.dec*a)
        self.pointing_unit_vectors[:,1] = -np.sin(self.ra*a)*np.cos(self.dec*a)
        self.pointing_unit_vectors[:,2] = np.sin(self.dec*a)

    def update_time(self, jd=None):
        """ Update the time, and all time dependent vectors """
        if jd is not None:
            self.jd = jd
        self.t = self.ts.tt_jd(self.jd)
        self.update_xyz()
        self.update_vec_c()
        self.co = self.xyz_c - self.xyz_observatory

    def update_xyz(self):
        """
        Due to the nature of the vectors, it is not possible to combine the earth and the observatory topo directly. Therefore
        this requires the calculation of an observatory position to be done using the XYZ positions defined at a particular time, and with a particular unit.
        To prevent unit issues later from arising SI units are adopted. In the case where other units are desired, like plotting the solar system, local conversions
        can be done.
        """
        self.xyz_earth = self.earth.at(self.t).position.au
        self.xyz_sun = self.sun.at(self.t).position.au
        self.xyz_observatory = self.earth.at(self.t).position.au + self.observatory_topo.at(self.t).position.au


    def update_vec_c(self):
        """
        d_se : distance sun to earth
        d_ec : distance earth to (c)one tip
        c_unit_vec: unit vector from cone to earth, or earth to sun.

        """
        # We reverse the vector sun to earth explicitly with -1.0 for clarity
        self.v = -1.0*(self.xyz_earth - self.xyz_sun)/np.sqrt(np.sum(np.square(self.xyz_earth-self.xyz_sun)))
        self.xyz_c = self.xyz_earth - self.v * self.d_ec.to("au").value

    def get_abcd(self, mask=False):
        if mask is False:
            mask = np.full(len(self.pointing_unit_vectors), True)

        N_points = len(mask)
        self.a = np.full(N_points, np.nan)
        self.b = np.full(N_points, np.nan)
        self.c = np.full(N_points, np.nan)
        self.delta = np.full(N_points, np.nan)

        self.a[mask] = np.square(np.sum(self.pointing_unit_vectors[mask]*self.v,axis=1)) -  self.shadow_cone_cos_theta_sqr
        self.b[mask] = 2*( np.sum(self.pointing_unit_vectors[mask]*self.v, axis=1) * np.sum(self.co*self.v) - np.sum(self.pointing_unit_vectors[mask]*self.co, axis=1)*self.shadow_cone_cos_theta_sqr)
        self.c[mask] = np.square(np.sum(self.co*self.v)) - np.sum(self.co * self.co) * self.shadow_cone_cos_theta_sqr
        self.delta[mask] = np.square(self.b[mask]) - 4 * self.a[mask] * self.c[mask]

    def solve_for_height(self, unit="km"):
        self.dist = np.full(len(self.a), np.nan)
        dist_b1 = np.full(len(self.a), np.nan)
        dist_b2 = np.full(len(self.a), np.nan)

        # Get P distance to point.
        positive_delta = self.delta >= 0 
        dist_b1[positive_delta] = -1*(-self.b[positive_delta]+np.sqrt(self.delta[positive_delta])) / (2*self.a[positive_delta])
        dist_b2[positive_delta] = -1*(-self.b[positive_delta]-np.sqrt(self.delta[positive_delta])) / (2*self.a[positive_delta])

        dist_b1[dist_b1 < 0.0] = np.nan
        dist_b2[dist_b2 < 0.0] = np.nan

        self.dist[positive_delta] = np.nanmin([dist_b1[positive_delta], dist_b2[positive_delta]], axis=0)

        # caluclate xyz of each ra, using the distance to the shadow intersection and the normal vector form the observatory
        pointing_xyz = self.pointing_unit_vectors * self.dist + self.xyz_observatory

        # extra_line = ([self.xyz_observatory[0], pointing_xyz[0][0]],[self.xyz_observatory[1], pointing_xyz[0][1]])
        # self.animate = orbit_animation(self)
        # self.animate.snap_shot(jd=self.jd, ra=self.cone_ra_dec()[0], dec=self.cone_ra_dec()[1], show=True, extra=extra_line)

        self.heights = (self.vecmag(pointing_xyz - self.xyz_earth)*u.au - self.earth_radius).to(unit).value

    def get_heights(self, jd=None, return_heights=True,unit=u.km):
        if jd is not None:
            self.jd = jd
            self.update_time()
        self.get_abcd()
        self.solve_for_height(unit=unit)
        if return_heights:
            return self.heights 

    def vecmag(self, a):
        """ Return the magnitude of a set of vectors around an abritrary origin """
        if len(np.shape(a)) == 1:
            return np.sqrt(np.square(a[0]) + np.square(a[1]) + np.square(a[2]))
        else:
            return np.sqrt(np.square(a[:, 0]) + np.square(a[:, 1]) + np.square(a[:, 2]))

class orbit_animation(object):
    def __init__(self, calculator, jd0=None, djd=1/24.):
        if jd0 is None:
            self.jd0 = calculator.jd
        else:
            self.jd0 = jd0
        self.djd = djd

        self.calculator = calculator
        self.calculator.observatory_zenith_topo = Topos(calculator.observatory_lat, calculator.observatory_lon, elevation_m=self.calculator.earth_radius.to("m").value*10)

        import matplotlib.pyplot as plt
        import matplotlib.animation as animation
        import matplotlib.patches as patches

        self.plt = plt
        self.animation = animation
        self.patches = patches
        self.fig, self.ax = self.plt.subplots(figsize=(50,50))

    def init_plotting_animation(self):
        self.line1, = self.ax.plot([], [], 'ro', lw=2)
        self.line2, = self.ax.plot([], [], '.-', lw=5)
        self.line3, = self.ax.plot([], [], '.-', lw=5)
        self.path, = self.ax.plot([],[],'-', lw=1)

        self.ax.grid()
        self.xdata, self.ydata = [], []
        self.pathx, self.pathy = [], []



        self.ax.set_ylim(-150 * self.calculator.earth_radius.to("au").value, 150 * self.calculator.earth_radius.to("au").value)
        self.ax.set_xlim(-150 * self.calculator.earth_radius.to("au").value, 150 * self.calculator.earth_radius.to("au").value)
        del self.xdata[:]
        del self.ydata[:]
        self.line1.set_data(self.xdata, self.ydata)
        self.line2.set_data(self.xdata, self.ydata)

    def do_animation(self, N_days=1.0):
        ani = self.animation.FuncAnimation(self.fig, self.animation_update_positions, frames=(24*N_days), repeat_delay=0,
                                        blit=False, interval=100, init_func=self.init_plotting_animation, repeat=0)
        ani.save("/tmp/im.mp4")

    def snap_shot(self,jd,ra,dec, show=True, extra=False):
        self.init_plotting_animation()
        self.calculator.set_coordinates(np.array([ra]),np.array([dec]))

        self.calculator.update_time(jd)

        self.calculator.xyz_observatory_zenith = self.calculator.xyz_earth + self.calculator.observatory_zenith_topo.at(self.calculator.t).position.au

        height_au = 3.0 * self.calculator.earth_radius.to("au").value

        self.ax.set_xlim( ( self.calculator.xyz_earth[0] - height_au * 160, self.calculator.xyz_earth[0] + height_au * 160 ) )
        self.ax.set_ylim( ( self.calculator.xyz_earth[1] - height_au * 90, self.calculator.xyz_earth[1] + height_au * 90 ) )

        circ = self.patches.Circle((self.calculator.xyz_earth[0], self.calculator.xyz_earth[1]), self.calculator.earth_radius.to( "au" ).value, alpha=0.8, fc='yellow')
        self.ax.add_patch( circ )
        
        los_xyz =  self.calculator.xyz_observatory + self.calculator.d_ec.to("au").value * self.calculator.pointing_unit_vectors[0]

        #self.line1.set_data( (x_heights * u.m).to( "au" ).value, ( y_heights * u.m ).to("au").value )
        self.line1.set_data( [ self.calculator.xyz_c[0] ], [ self.calculator.xyz_c[1] ] )
        self.line2.set_data( [ self.calculator.xyz_observatory_zenith[0] ], [ self.calculator.xyz_observatory_zenith[1] ] )
        self.line3.set_data( [ self.calculator.xyz_observatory[0] ] , [ self.calculator.xyz_observatory[1] ] )
        self.ax.plot([self.calculator.xyz_c[0], self.calculator.xyz_sun[0]],[self.calculator.xyz_c[1], self.calculator.xyz_sun[1]], alpha=0.5)
        self.ax.plot([los_xyz[0], self.calculator.xyz_observatory[0]],[los_xyz[1], self.calculator.xyz_observatory[1]], c="k", alpha=0.5)
        if extra is not False:
            #This will plot a line using arrays provided in the extra bin.
            self.ax.plot(extra[0], extra[1])
        if show:
            self.plt.gca().set_aspect('equal', adjustable='box')
            self.plt.show()
        else:
            return self.plt


    def animation_update_positions(self, frame):
        if len( self.ax.patches ) > 1:
            del( self.ax.patches[-1] )

        jd = self.jd0 + frame*self.djd

        #self.calculator.t = self.calculator.ts.tt_jd( self.jd0 + frame*self.djd)
        self.calculator.update_time(jd)

        self.calculator.xyz_observatory_zenith = self.calculator.xyz_earth + self.calculator.observatory_zenith_topo.at(self.calculator.t).position.au

        height_au = 3.0 * self.calculator.earth_radius.to("au").value

        ######################################################################
        # The next set of lines calculates shadow heights. That's for later  #
        ######################################################################
        # N_ra = 24
        # N_dec = 9
        # x_heights = np.zeros(len(N_ra * N_dec)+1)
        # y_heights = np.zeros(len(N_ra * N_dec)+1)
        #
        # for ra_i, ra in enumerate(np.linspace(1,24,N_ra)):
        #     for dec_j, dec in enumerate(np.linspace(-90, 0, num=N_dec, endpoint=True)):
        #         # for height in heights:
        #             self.calculator.point_along_ray =  position_from_radec(ra, dec, distance=height_au, epoch=None, t=self.calculator.t, center=self.calculator.observatory_topo, target=None) #, observer_data=LCO_topo.at(t).observer_data) 
        #             self.calculator.xyz_along_ray = self.calculator.xyz_observatory + self.calculator.point_along_ray.position.au
        #             x_heights[ ra_i + dec_j*N_ra ] = self.calculator.xyz_along_ray[0]
        #             y_heights[ ra_i + dec_j*N_ra ] = self.calculator.xyz_along_ray[1]
        #
        # x_heights[-1] = self.calculator.xyz_earth[0]
        # y_heights[-1] = self.calculator.xyz_earth[1]
        ######################################################################
        self.ax.set_xlim( ( self.calculator.xyz_earth[0] - height_au * 150, self.calculator.xyz_earth[0] + height_au * 150 ) )
        self.ax.set_ylim( ( self.calculator.xyz_earth[1] - height_au * 150, self.calculator.xyz_earth[1] + height_au * 150 ) )

        circ = self.patches.Circle((self.calculator.xyz_earth[0], self.calculator.xyz_earth[1]), self.calculator.earth_radius.to( "au" ).value, alpha=0.8, fc='yellow')
        self.ax.add_patch( circ )

        #self.line1.set_data( (x_heights * u.m).to( "au" ).value, ( y_heights * u.m ).to("au").value )
        self.line1.set_data( [ self.calculator.xyz_c[0] ], [ self.calculator.xyz_c[1] ] )
        self.line2.set_data( [ self.calculator.xyz_observatory_zenith[0] ], [ self.calculator.xyz_observatory_zenith[1] ] )
        self.line3.set_data( [ self.calculator.xyz_observatory[0] ] , [ self.calculator.xyz_observatory[1] ] )
        self.pathx.append( self.calculator.xyz_earth[0] )
        self.pathy.append( self.calculator.xyz_earth[1] )
        self.path.set_data( self.pathx, self.pathy )
    
        #line2.set_data([sun.at(t).position.au[0]],[sun.at(t).position.au[1]])        

def test_shadow_calc():
    jd = 2459458.5+20 + (4.75)/24.
    # Initiate tests.
    test_results ={}

    try:
        test = "Create Class"
        calculator = shadow_calc()
        test_results[test] = "Pass"
    except:
        test_results[test] = "Fail"

    orbit_ani = orbit_animation(calculator)
    orbit_ani.calculator.update_time(jd)
    ra, dec = orbit_ani.calculator.cone_ra_dec()

    orbit_ani.snap_shot(jd=jd, ra=ra, dec=dec)
    # orbit_ani.do_animation()

    compare_old = True
    if compare_old:
        eph = load('de421.bsp')
        import lvmsurveysim.utils.iterative_shadow_height_lib as iterative_shadow_height_lib
        iter_calc = iterative_shadow_height_lib.shadow_calc(observatory_name='LCO', 
                        observatory_elevation=2380*u.m,
                        observatory_lat='29.0146S', observatory_lon='70.6926W',
                        eph=eph, earth=eph['earth'], sun=eph['sun'])
        iter_calc.update_t(jd)
        old_h = iter_calc.height_from_radec(ra/15., dec, simple_output=True)['height']
        new_h = calculator.get_heights(return_heights=True, unit="m")
        print("old: %f; new: %f"%(old_h, new_h))


<<<<<<< HEAD
    from astropy.coordinates import SkyCoord
    from astropy.coordinates import Angle, Latitude, Longitude
    from astropy import units as u

=======
>>>>>>> b1a41ced
    try:
        test = "Shadow RA/DEC"
        ra, dec = calculator.cone_ra_dec()
    except:
        test_results[test] = "Fail"

    try:
        test = "Set Coordinates"
        calculator.set_coordinates(np.array([ra]), np.array([dec]) )
        test_results[test] = "Pass"
    except:
        test_results[test] = "Fail"

    try:
        test = "set jd=2459458.5"
        jd = 2459458.5+20 + 4.75/24.
        calculator.update_time(jd)
        test_results[test] = "Pass"
    except:
        test_results[test] = "Fail"

    try:
        test = "Run"
        calculator.get_heights()
        test_results[test] = "Pass"
    except:
        test_results[test] = "Fail"

    try:
        test = "loop"
        for jd in np.linspace(jd, jd+1, 1/24.):
            calculator.update_time(jd)
            heights = calculator.get_heights(return_heights=True, unit="km")
            #print("height_v(jd=%f) = %f"%(jd, heights[0]))
        test_results[test] = "Pass"
    except:
        test_results[test] = "Fail"

    for test in test_results.keys():
        print ("%s -> %s"%(test, test_results[test]))


if __name__ == "__main__":
    test_shadow_calc()
<|MERGE_RESOLUTION|>--- conflicted
+++ resolved
@@ -359,13 +359,10 @@
         print("old: %f; new: %f"%(old_h, new_h))
 
 
-<<<<<<< HEAD
     from astropy.coordinates import SkyCoord
     from astropy.coordinates import Angle, Latitude, Longitude
     from astropy import units as u
 
-=======
->>>>>>> b1a41ced
     try:
         test = "Shadow RA/DEC"
         ra, dec = calculator.cone_ra_dec()
