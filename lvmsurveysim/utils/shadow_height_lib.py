#!/usr/bin/python3
import time
import numpy as np
import sys
from astropy import units as u
from skyfield.api import load
from skyfield.api import Topos
from skyfield.positionlib import position_from_radec, Geometric

class shadow_calc(object):
    def __init__(self, observatory_name="LCO",
    observatory_elevation=2380.0*u.m,
    observatory_lat='29.0146S',
    observatory_lon = '70.6926W',
    jd=2459458,
    eph=None,
    earth=None,
    sun=None,
    d=None,
    mask=None,
    pointings=None):
        """
        Initialization sets a default observatory to LCO, and the default time to the date when initialized.
        """
        super().__init__()

        # Load the ephemeral datat for the earth and sun. 
        if eph is None:
            self.eph = load('de421.bsp')
        
        # Get functions for the earth, sun and observatory
        self.earth = earth
        if self.earth is None:
            self.earth = self.eph['earth']
        
        self.sun = sun
        if self.sun is None:
            self.sun = self.eph['sun']

        self.observatory_elevation = observatory_elevation
        try:
            self.observatory_elevation.to("m")
        except:
            sys.exit("Observatory elevation does not have unit of length")

        self.observatory_name = observatory_name
        self.observatory_lat = observatory_lat
        self.observatory_lon = observatory_lon
        self.observatory_topo = Topos(observatory_lat, observatory_lon, elevation_m=self.observatory_elevation.to("m").value)
        self.ts = load.timescale()
       
        # define these at time self.t xyz_observatory_m, xyz_earth_m, xyz_sun_m

        """
        These are going to be vectors which are the x,y,z positions of the puzzle.
        Credit for this solution to the intersection goes to:  Julien Guertault @ http://lousodrome.net/blog/light/2017/01/03/intersection-of-a-ray-and-a-cone/
        """

        # Those are very self explanitory 
        self.earth_radius=6.357e6*u.m
        self.sun_radius=695.700e6*u.m

        # Distance from Sun to the earth.
        self.d_se = 1*u.au

        # Distance from tip of the shadow cone to the earth
        self.d_ec = self.d_se * (self.earth_radius / self.sun_radius)

        # Opening angle of the shadow cone
        self.shadow_cone_theta  = np.arctan(self.earth_radius/self.d_ec)
        self.shadow_cone_cos_theta_sqr = np.square(np.cos(self.shadow_cone_theta))

        # Finally, updated the xyz coordinate vectors of earth, sun and observatory.
        if jd is not False:
            self.t = self.ts.tt_jd(jd)

        else:
            self.t = self.ts.now()

        self.update_time(jd)

    def cone_ra_dec(self):
        # This returns the cone RA,Dec for testing. 
        # It has a shadow height that is analyically easy to calculate
        observatory_to_c = self.xyz_c - self.xyz_observatory

        # Leave dec in steradian for just a moment
        dec = np.arctan(observatory_to_c[2]/np.sqrt(np.square(observatory_to_c[0])+np.square(observatory_to_c[1])))

        # Use dec in steradians to solve for ra.
        ra = np.degrees(np.arccos(observatory_to_c[0]/ (self.vecmag(observatory_to_c) * np.cos(dec))))
        
        #Now convert to degree
        dec = np.degrees(dec)
        
        return ra, dec

    def set_coordinates(self, ra, dec):
        # Set coordinates and calculate unit vectors.
        self.ra = ra
        self.dec = dec
        self.pointing_unit_vectors = np.zeros(shape=(len(self.ra),3))

        a = np.pi / 180.
        self.pointing_unit_vectors[:,0] = np.cos(self.ra*a)*np.cos(self.dec*a)
        self.pointing_unit_vectors[:,1] = -np.sin(self.ra*a)*np.cos(self.dec*a)
        self.pointing_unit_vectors[:,2] = np.sin(self.dec*a)

    def update_time(self, jd=None):
        """ Update the time, and all time dependent vectors """
        if jd is not None:
            self.jd = jd
        self.t = self.ts.tt_jd(self.jd)
        self.update_xyz()
        self.update_vec_c()
        self.co = self.xyz_c - self.xyz_observatory

    def update_xyz(self):
        """
        Due to the nature of the vectors, it is not possible to combine the earth and the observatory topo directly. Therefore
        this requires the calculation of an observatory position to be done using the XYZ positions defined at a particular time, and with a particular unit.
        To prevent unit issues later from arising SI units are adopted. In the case where other units are desired, like plotting the solar system, local conversions
        can be done.
        """
        self.xyz_earth = self.earth.at(self.t).position.au
        self.xyz_sun = self.sun.at(self.t).position.au
        self.xyz_observatory = self.earth.at(self.t).position.au + self.observatory_topo.at(self.t).position.au


    def update_vec_c(self):
        """
        d_se : distance sun to earth
        d_ec : distance earth to (c)one tip
        c_unit_vec: unit vector from cone to earth, or earth to sun.

        """
        # We reverse the vector sun to earth explicitly with -1.0 for clarity
        self.v = -1.0*(self.xyz_earth - self.xyz_sun)/np.sqrt(np.sum(np.square(self.xyz_earth-self.xyz_sun)))
        self.xyz_c = self.xyz_earth - self.v * self.d_ec.to("au").value

    def get_abcd(self, mask=False):
        if mask is False:
            mask = np.full(len(self.pointing_unit_vectors), True)

        N_points = len(mask)
        self.a = np.full(N_points, np.nan)
        self.b = np.full(N_points, np.nan)
        self.c = np.full(N_points, np.nan)
        self.delta = np.full(N_points, np.nan)

        self.a[mask] = np.square(np.sum(self.pointing_unit_vectors[mask]*self.v,axis=1)) -  self.shadow_cone_cos_theta_sqr
        self.b[mask] = 2*( np.sum(self.pointing_unit_vectors[mask]*self.v, axis=1) * np.sum(self.co*self.v) - np.sum(self.pointing_unit_vectors[mask]*self.co, axis=1)*self.shadow_cone_cos_theta_sqr)
        self.c[mask] = np.square(np.sum(self.co*self.v)) - np.sum(self.co * self.co) * self.shadow_cone_cos_theta_sqr
        self.delta[mask] = np.square(self.b[mask]) - 4 * self.a[mask] * self.c[mask]

    def solve_for_height(self, unit="km"):
        self.heights = np.full(len(self.a), np.nan)
        height_b1 = np.full(len(self.a), np.nan)
        height_b2 = np.full(len(self.a), np.nan)

        self.dist = np.full(len(self.a), np.nan)
        dist_b1 = np.full(len(self.a), np.nan)
        dist_b2 = np.full(len(self.a), np.nan)

        # Get P distance to point.
        positive_delta = self.delta >= 0 
        dist_b1[positive_delta] = (-self.b[positive_delta]+np.sqrt(self.delta[positive_delta])) / (2*self.a[positive_delta])
        dist_b2[positive_delta] = (-self.b[positive_delta]-np.sqrt(self.delta[positive_delta])) / (2*self.a[positive_delta])

        dist_b1[dist_b1 < 0.0] = np.nan
        dist_b2[dist_b2 < 0.0] = np.nan

        self.dist[positive_delta] = np.nanmin([dist_b1[positive_delta], dist_b2[positive_delta]], axis=0)

        # caluclate xyz of each ra, using the distance to the shadow intersection and the normal vector form the observatory
        pointing_xyz = self.pointing_unit_vectors * self.dist + self.xyz_observatory

        extra_line = ([self.xyz_observatory[0], pointing_xyz[0][0]],[self.xyz_observatory[1], pointing_xyz[0][1]])
        self.animate = orbit_animation(self)
        self.animate.snap_shot(jd=self.jd, ra=self.cone_ra_dec()[0], dec=self.cone_ra_dec()[1], show=True, extra=extra_line)

        self.heights = vecmag(self.vecmag(pointing_xyz - self.xyz_earth)*u.au - self.earth_radius).to(unit)

    def get_heights(self, jd=None, return_heights=True,unit=u.km):
        if jd is not None:
            self.jd = jd
            self.update_time()
        self.get_abcd()
        self.solve_for_height(unit="km")
        if return_heights:
            return self.heights 

    def vecmag(self, a, origin=[0,0,0]):
        """ Return the magnitude of a set of vectors around an abritrary origin """
        if len(np.shape(a)) == 1:
            return np.sqrt(np.square(a[0] - origin[0]) + np.square(a[1] - origin[1]) + np.square(a[2] - origin[2]))
        else:
            return np.sqrt(np.square(a[:, 0] - origin[:, 0]) + np.square(a[:, 1] - origin[:, 1]) + np.square(a[:, 2] - origin[:, 2]))

class orbit_animation(object):
    def __init__(self, calculator, jd0=None, djd=1/24., single=True):
        if jd0 is None:
            self.jd0 = calculator.jd
        else:
            self.jd0 = jd0
        self.djd = djd

        self.calculator = calculator
        self.calculator.observatory_zenith_topo = Topos(calculator.observatory_lat, calculator.observatory_lon, elevation_m=self.calculator.earth_radius.to("m").value*10)

        import matplotlib.pyplot as plt
        import matplotlib.animation as animation
        import matplotlib.patches as patches

        self.plt = plt
        self.animation = animation
        self.patches = patches
        self.fig, self.ax = self.plt.subplots(figsize=(50,50))

    def init_plotting_animation(self):
        self.line1, = self.ax.plot([], [], 'ro', lw=2)
        self.line2, = self.ax.plot([], [], '.-', lw=5)
        self.line3, = self.ax.plot([], [], '.-', lw=5)
        self.path, = self.ax.plot([],[],'-', lw=1)

        self.ax.grid()
        self.xdata, self.ydata = [], []
        self.pathx, self.pathy = [], []



        self.ax.set_ylim(-150 * self.calculator.earth_radius.to("au").value, 150 * self.calculator.earth_radius.to("au").value)
        self.ax.set_xlim(-150 * self.calculator.earth_radius.to("au").value, 150 * self.calculator.earth_radius.to("au").value)
        del self.xdata[:]
        del self.ydata[:]
        self.line1.set_data(self.xdata, self.ydata)
        self.line2.set_data(self.xdata, self.ydata)

    def do_animation(self, N_days=1.0):
        ani = self.animation.FuncAnimation(self.fig, self.animation_update_positions, frames=(24*N_days), repeat_delay=0,
                                        blit=False, interval=100, init_func=self.init_plotting_animation, repeat=0)
        import os
        ani.save("/tmp/im.mp4")

    def snap_shot(self,jd,ra,dec, show=True, extra=False):
        self.init_plotting_animation()
        self.calculator.set_coordinates(np.array([ra]),np.array([dec]))

        self.calculator.update_time(jd)

        self.calculator.xyz_observatory_zenith = self.calculator.xyz_earth + self.calculator.observatory_zenith_topo.at(self.calculator.t).position.au

        height_au = 3.0 * self.calculator.earth_radius.to("au").value

        self.ax.set_xlim( ( self.calculator.xyz_earth[0] - height_au * 160, self.calculator.xyz_earth[0] + height_au * 160 ) )
        self.ax.set_ylim( ( self.calculator.xyz_earth[1] - height_au * 90, self.calculator.xyz_earth[1] + height_au * 90 ) )

        circ = self.patches.Circle((self.calculator.xyz_earth[0], self.calculator.xyz_earth[1]), self.calculator.earth_radius.to( "au" ).value, alpha=0.8, fc='yellow')
        self.ax.add_patch( circ )
        
        los_xyz =  self.calculator.xyz_observatory + self.calculator.d_ec.to("au").value * self.calculator.pointing_unit_vectors[0]

        #self.line1.set_data( (x_heights * u.m).to( "au" ).value, ( y_heights * u.m ).to("au").value )
        self.line1.set_data( [ self.calculator.xyz_c[0] ], [ self.calculator.xyz_c[1] ] )
        self.line2.set_data( [ self.calculator.xyz_observatory_zenith[0] ], [ self.calculator.xyz_observatory_zenith[1] ] )
        self.line3.set_data( [ self.calculator.xyz_observatory[0] ] , [ self.calculator.xyz_observatory[1] ] )
        self.ax.plot([self.calculator.xyz_c[0], self.calculator.xyz_sun[0]],[self.calculator.xyz_c[1], self.calculator.xyz_sun[1]], alpha=0.5)
        self.ax.plot([los_xyz[0], self.calculator.xyz_observatory[0]],[los_xyz[1], self.calculator.xyz_observatory[1]], c="k", alpha=0.5)
        if extra is not False:
            #This will plot a line using arrays provided in the extra bin.
            self.ax.plot(extra[0], extra[1])
        if show:
            self.plt.gca().set_aspect('equal', adjustable='box')
            self.plt.show()
        else:
            return self.plt


    def animation_update_positions(self, frame):
        if len( self.ax.patches ) > 1:
            del( self.ax.patches[-1] )

        jd = self.jd0 + frame*self.djd

        #self.calculator.t = self.calculator.ts.tt_jd( self.jd0 + frame*self.djd)
        self.calculator.update_time(jd)

        self.calculator.xyz_observatory_zenith = self.calculator.xyz_earth + self.calculator.observatory_zenith_topo.at(self.calculator.t).position.au

        height_au = 3.0 * self.calculator.earth_radius.to("au").value

        ######################################################################
        # The next set of lines calculates shadow heights. That's for later  #
        ######################################################################
        # N_ra = 24
        # N_dec = 9
        # x_heights = np.zeros(len(N_ra * N_dec)+1)
        # y_heights = np.zeros(len(N_ra * N_dec)+1)
        #
        # for ra_i, ra in enumerate(np.linspace(1,24,N_ra)):
        #     for dec_j, dec in enumerate(np.linspace(-90, 0, num=N_dec, endpoint=True)):
        #         # for height in heights:
        #             self.calculator.point_along_ray =  position_from_radec(ra, dec, distance=height_au, epoch=None, t=self.calculator.t, center=self.calculator.observatory_topo, target=None) #, observer_data=LCO_topo.at(t).observer_data) 
        #             self.calculator.xyz_along_ray = self.calculator.xyz_observatory + self.calculator.point_along_ray.position.au
        #             x_heights[ ra_i + dec_j*N_ra ] = self.calculator.xyz_along_ray[0]
        #             y_heights[ ra_i + dec_j*N_ra ] = self.calculator.xyz_along_ray[1]
        #
        # x_heights[-1] = self.calculator.xyz_earth[0]
        # y_heights[-1] = self.calculator.xyz_earth[1]
        ######################################################################
        self.ax.set_xlim( ( self.calculator.xyz_earth[0] - height_au * 150, self.calculator.xyz_earth[0] + height_au * 150 ) )
        self.ax.set_ylim( ( self.calculator.xyz_earth[1] - height_au * 150, self.calculator.xyz_earth[1] + height_au * 150 ) )

        circ = self.patches.Circle((self.calculator.xyz_earth[0], self.calculator.xyz_earth[1]), self.calculator.earth_radius.to( "au" ).value, alpha=0.8, fc='yellow')
        self.ax.add_patch( circ )

        #self.line1.set_data( (x_heights * u.m).to( "au" ).value, ( y_heights * u.m ).to("au").value )
        self.line1.set_data( [ self.calculator.xyz_c[0] ], [ self.calculator.xyz_c[1] ] )
        self.line2.set_data( [ self.calculator.xyz_observatory_zenith[0] ], [ self.calculator.xyz_observatory_zenith[1] ] )
        self.line3.set_data( [ self.calculator.xyz_observatory[0] ] , [ self.calculator.xyz_observatory[1] ] )
        self.pathx.append( self.calculator.xyz_earth[0] )
        self.pathy.append( self.calculator.xyz_earth[1] )
        self.path.set_data( self.pathx, self.pathy )
    
        #line2.set_data([sun.at(t).position.au[0]],[sun.at(t).position.au[1]])

    def defaults(self):
        self.LCO_elevation = 2380
        self.LCO_topo   = Topos('29.01597S', '70.69208W', elevation_m=LCO_elevation)

        return(LCO_topo)
        

<<<<<<< HEAD
if __name__ == "__main__":

    jd = 2459458.5+20 + (4.75+2)/24.
=======
def test_shadow_calc():
    jd = 2459458.5+20 + 4.75/24.
>>>>>>> 8df748ac
    # Initiate tests.
    test_results ={}

    try:
        test = "Create Class"
        calculator = shadow_calc()
        test_results[test] = "Pass"
    except:
        test_results[test] = "Fail"

    orbit_ani = orbit_animation(calculator)
    orbit_ani.calculator.update_time(jd)
    ra, dec = orbit_ani.calculator.cone_ra_dec()
    orbit_ani.snap_shot(jd=jd, ra=ra, dec=dec)
    # orbit_ani.do_animation()

    from astropy.coordinates import SkyCoord
    from astropy.coordinates import Angle, Latitude, Longitude
    from astropy import units as u

    try:
        test = "Shadow RA/DEC"
        ra, dec = calculator.cone_ra_dec()
    except:
        test_results[test] = "Fail"

    try:
        test = "Set Coordinates"
        calculator.set_coordinates(np.array([ra]), np.array([dec]) )
        test_results[test] = "Pass"
    except:
        test_results[test] = "Fail"

    try:
        test = "set jd=2459458.5"
        jd = 2459458.5+20 + 4.75/24.
        calculator.update_time(jd)
        test_results[test] = "Pass"
    except:
        test_results[test] = "Fail"

    try:
        test = "Run"
        calculator.get_heights()
        test_results[test] = "Pass"
    except:
        test_results[test] = "Fail"

    try:
        test = "loop"
        for jd in np.linspace(jd, jd+1, 1/24.):
            calculator.update_time(jd)
            heights = calculator.get_heights(return_heights=True, unit="km")
            #print("height_v(jd=%f) = %f"%(jd, heights[0]))
        test_results[test] = "Pass"
    except:
        test_results[test] = "Fail"

    for test in test_results.keys():
        print ("%s -> %s"%(test, test_results[test]))


if __name__ == "__main__":
    test_shadow_calc()

#     if speedtest is False:
#         import matplotlib.pyplot as plt
#         import matplotlib.animation as animation
#         import matplotlib.patches as patches

#     if speedtest is False:

#         calculator.fig, calculator.ax = plt.subplots(figsize=(10,10))
#         calculator.line1, = calculator.ax.plot([], [], 'ro', lw=2)
#         calculator.line2, = calculator.ax.plot([], [], '.-', lw=5)
#         calculator.line3, = calculator.ax.plot([], [], '.-', lw=5)
#         calculator.path, = calculator.ax.plot([],[],'-', lw=1)

#         calculator.ax.grid()
#         calculator.xdata, calculator.ydata = [], []
#         calculator.pathx, calculator.pathy = [], []

#     # if speedtest:
#     #     for i in range (24*365):
#     #         junk = calculator.update_positions(i, speedtest=True, goFast=True)
#     # else:
#     #     ani = animation.FuncAnimation(fig, calculator.animation_update_positions, frames=(24*365), repeat_delay=0,
#     #                                     blit=False, interval=10, init_func=calculator.init_plotting_animation, repeat=0)
#     #     import os
#     #     ani.save("%s/tmp/im.mp4"%(os.environ["HOME"]))
# #plt.show()

# def vecmag(a, origin=[0,0,0]):
#     """ Return the magnitude of a set of vectors around an abritrary origin """
#     if len(np.shape(origin)) == 1:
#         return np.sqrt(np.square(a[0] - origin[0]) + np.square(a[1] - origin[1]) + np.square(a[2] - origin[2]))
#     else:
#         return np.sqrt(np.square(a[:, 0] - origin[:, 0]) + np.square(a[:, 1] - origin[:, 1]) + np.square(a[:, 2] - origin[:, 2]))

# def ang2horizon(xyz, xyz_center, radius=6.357e6, degree=True):
#     """
#     This is the projected angle to the horizon given two vector positions and a diameter of object b.
#     Units don't matter so long as they are all the same.
#     Default radius = Earth radius in meters.
#     """

#     theta = np.pi/2.0 - np.arccos( radius / vecmag( xyz, origin=xyz_center ) )
#     if hasattr(xyz, "unit") and hasattr(xyz_center, "unit"):
#         xyz = xyz.to("m").value
#         xyz_center = xyz_center.to("m").value
    
#     if hasattr(radius, "unit"):
#         radius.to("m")

#     # Else we assume that the positions are already in meters.
#     if degree:
#         return(np.rad2deg(theta))
#     else:
#         return(theta)

# class vecmath(object):

#     def __init__(self):
#         self.function_dict = {
#             2:self.__vecdot2__,
#             3:self.__vecdot3__,
#             4:self.__vecdot4__}

#     def __vecdot2__(self, a, b, origin):
        
#         return(a[0]   * b[0]   + a[1]   * b[1]   + a[2]   * b[2])

#     def __vecdot3__(self, a, b, origin):
#         if len(np.shape(b)) > len(np.shape(a)):
#             a,b = b,a

#         return(a[:,0] * b[0]   + a[:,1] * b[1]   + a[:,2] * b[2])

#     def __vecdot4__(self, a, b, origin):
#         if (np.shape(a) == np.shape(b)):
#             return(a[:,0] * b[:,0] + a[:,1] * b[:,1] + a[:,2] * b[:,2])
#         else:
#             sys.exit("Dimensionality of arrays does not match. Arrays must be a) Two 1d arrays b) 1 1d and 2d, or c) 2 2d arrays of the same")

#     def dot(self, a,b, origin=np.array([0,0,0])):
#         a = a - origin
#         b = b - origin

#         dim_check = len(np.shape(a)) + len(np.shape(b))
#         # dim_check 2 == two 1d arrays. No slicing
#         # dim_check 3 == 1 1d array and 1 2d array. Some slicing
#         # dim_check 4 == 2 2d arrays. Full slicing

#         self.function_dict[dim_check](a,b, origin)

# class shadow_calc_old():
#     def __init__(self, observatory_name="APO",
#     observatory_elevation=2788.0*u.m,
#     observatory_lat='32.7802777778N',
#     observatory_lon = '105.8202777778W',
#     jd=False,
#     eph=None,
#     earth=None,
#     sun=None):
#         """
#         Initialization sets a default observatory to LCO, and the default time to the date when initialized.
#         """
#         super().__init__()
#         # Load the ephemeral datat for the earth and sun. 
#         if eph is None:
#             self.eph = load('de421.bsp')
        
#         self.earth = earth
#         if self.earth is None:
#             self.earth = self.eph['earth']
        
#         self.sun = sun
#         if self.sun is None:
#             self.sun = self.eph['sun']

#         # Set the radius of the earth. This is chosen to be a value with units to make later conversions easier.
#         self.r_earth = 6378*u.km

#         self.observatory_elevation = observatory_elevation
#         try:
#             self.observatory_elevation.to("m")
#         except:
#             sys.exit("Observatory elevation does not have unit of length")

#         self.observatory_name = observatory_name
#         self.observatory_lat = observatory_lat
#         self.observatory_lon = observatory_lon
#         self.observatory_topo = Topos(self.observatory_lat, self.observatory_lon, elevation_m=self.observatory_elevation.to("m").value)
#         self.ts = load.timescale()

#         if jd is not False:
#             self.t = self.ts.tt_jd(jd)

#         else:
#             self.t = self.ts.now()

#         self.update_xyz()
#         # define these at time self.t xyz_observatory_m, xyz_earth_m, xyz_sun_m

#     def set_observatory_heidelberg(self):
#         # The self object defaults to contain an observatory at LCO. This can be over written.
#         self.observatory_lat = '%fN'%(49 + 24/60. + 7.8/3600)
#         self.observatory_lon = '%fE'%(8 + 40/60. + 18.6/3600)
#         self.observatory_elevation = 1000*u.m
#         self.observatory_name = "Heidelberg"
#         self.observatory_topo = Topos(self.observatory_lat, self.observatory_lon, elevation_m=self.observatory_elevation.to("m").value)

#     def update_xyz(self):
#         """
#         Due to the nature of the vectors, it is not possible to combine the earth and the observatory topo directly. Therefore
#         this requires the calculation of an observatory position to be done using the XYZ positions defined at a particular time, and with a particular unit.
#         To prevent unit issues later from arising SI units are adopted. In the case where other units are desired, like plotting the solar system, local conversions
#         can be done.
#         """
#         self.xyz_earth_m = self.earth.at(self.t).position.m
#         self.xyz_sun_m = self.sun.at(self.t).position.m
#         self.xyz_observatory_m = self.earth.at(self.t).position.m + self.observatory_topo.at(self.t).position.m

#     def update_t(self, jd):
#         self.t = self.ts.tt_jd(jd)
#         self.update_xyz()

#     def point_in_earth_shaddow(self, xyz_point_m, xyz_sun_m, xyz_earth_m):
#         """ 
#         Determine if a point in 3d space is in the earth shadow using the projected angle of the sun from the earth compared to
#         the projected angle of the horizon from the earth.

#         Parameters
#         -----------
#         xyz_point_m: numpy.array with shape (3, N) or (3,)
#             the 3d vector position of a list of points along a ray in meters
#         xyz_sun_m: numpy.array with shape (3,)
#             3d position of the sun
#         xyz_earth_m: numpy.array with shape (3,)
#             3d position of the center of the earth

#         Returns
#         -------
#         boolean or array of booleans [True or False] for positions in the shaddow or not.        
#         """

#         if len(np.shape(xyz_point_m)) == 2 :
#             # If the number of points returned is more than one reshape the other vectors to match.
#             # The ang to sun and horizon expect the dimensions of vectors to match
#             N_points = np.shape(xyz_point_m)[0]
#             xyz_sun_m = np.repeat(np.array([xyz_sun_m]), N_points, axis=0)
#             xyz_earth_m = np.repeat(np.array([xyz_earth_m]), N_points, axis=0)

#         ang_sun_earth_from_point = vecang(xyz_sun_m, xyz_earth_m, origin=xyz_point_m, degree=True)
#         ang_horizon_from_point = ang2horizon(xyz_point_m, xyz_center=xyz_earth_m, degree=True)

#         # Return a single bol, or an array 
#         return(ang_horizon_from_point>ang_sun_earth_from_point)

#     def get_zenith_shaddow(self, hmin=1e3*u.km, hmax=1e4*u.km, dh0=1*u.km, n_subs=10, max_error=0.01, max_iteration=10, simple_output=True):
#         """ This is a zenith shaddow height calculation, so it's ok to calculate the eph or earth and sun."""

#         # initialize the iteration counter and the returned error value
#         iteration = 1
#         error = max_error + 1

#         def get_first_illuminated_m(self, heights):
#             for i_height, height in enumerate(heights):
#                 self.observatory_zenith_topo = Topos(self.observatory_lat, self.observatory_lon, elevation_m=height.to("m").value)
#                 self.xyz_point_m = self.xyz_earth_m + self.observatory_zenith_topo.at(self.t).position.m
            
#                 if self.point_in_earth_shaddow(self.xyz_point_m, self.xyz_sun_m, self.xyz_earth_m) == False:
#                     return(i_height, height.to("m").value)

#             return(-1, -1)

#         # Iterate to get an accurate shaddow height
#         while ( (iteration <= max_iteration) or (error > max_error) ):

#             heights = np.linspace(hmin, hmax, num=n_subs, endpoint=True)
#             dh_m = (hmax.to("m").value - hmin.to("m").value)/float(n_subs)

            
#             h_i, h_m = get_first_illuminated_m(self, heights)

#             # First check the first illuminated point is not the first point. If so the sun is visible.
#             if h_i > 0:
#                 # Calculate the relative error of the returned h relative to the step size
#                 error = dh_m / h_m

#                 if (error <= max_error):
#                     if simple_output:
#                         return(h_m)
#                     else:
#                         return(h_m*u.m, error, iteration)

#                 else:
#                     # Iterate the iteration counter
#                     iteration += 1
#                     hmin = heights[ h_i -1 ]
#                     hmax = heights[ h_i ]

#             elif h_i == 0:
#                 return ( np.nan*u.m, np.nan, 1 )

#             elif ( (h_i == -1) and (h_m == -1) ):
#                 return ( np.nan*u.m, np.nan, max_iteration )

#     def height_from_radec(self, ra, dec, dmin=500*u.km, dmax=1e5*u.km, n_subs=10, max_error=0.01, max_iteration=10, simple_output=True):

#         """
#         You can get the xyz coordinates with the following code:
#         xyz_earth_m = earth.at(t).position.m
#         xyz_sun_m = sun.at(t).position.m
#         xyz_observatory = xyz_earth_m + observatory_topo.at(t).position.m

#         Returns:
#             if simple_output == True:
#                 return(shadow_height)
#             else:
#                 return(shadow_height, distance, error, distance_index, iteration)
#             shadow_height == flat -> safe
#             shadow_height == +np.ing -> shadow height beyond max-calculated height
#             shadow_height == -np.inf -> in sun or below earth surface
#         """
#         # initialize the iteration counter and the returned error value
#         iteration = 1

#         # Adding one to the required error, a fraction limited to 1, ensures that the first iteration proceeds.
#         error = max_error + 1

#         def get_first_illuminated_m(distances):
#             """
#             returns the index of the first illuminated distance, that distance, and the shadow height of that poing.
#             shadow_height_m, distance_m, distance_index = get_first_illuminated_m(distances)
#             Returns
#             (-1, -1, -1): point is under the horizon
#             (altitude_point_to_earth_m, distance, -2): max distance is in shadow
#             else:
#             (altitude_point_to_earth_m, distance, distance_index): first distance illuminated
#             Note: distance_index == 0 indicates sun is up
#             """

#             # Step 1, check if the first point is above the horizon
#             distance_au = distances[0].to("au").value

#             # Calculate the 3d position vector of the first point relative to the observatory
#             self.point_along_ray =  position_from_radec(ra, dec, distance=distance_au, epoch=None, t=self.t, center=self.observatory_topo, target=None) 

#             # Calculate that position in xyz space
#             self.xyz_point_m = self.xyz_observatory_m + self.point_along_ray.position.m

#             # Calculate the altitude to see if the point faces the earth.
#             altitude_point_to_earth_m = np.sqrt(np.sum( np.array( self.xyz_point_m - self.xyz_earth_m )**2 )) - (self.r_earth.to("m").value)

#             if altitude_point_to_earth_m <= 0:
#                 # Index -1 is a flag to indicate the direction faces into the earth.

#                 return(-1, -1, -1)

#             # Step 2, check if the last distance is in the shadow, then ALL the points are in the shadow
#             distance = distances[-1]

#             # Calculate the 3d position vector of the last point relative to the observatory
#             self.point_along_ray =  position_from_radec(ra, dec, distance=distance.to("au").value, epoch=None, t=self.t, center=self.observatory_topo, target=None)

#             # Calculate that position in xyz space
#             self.xyz_point_m = self.xyz_observatory_m + self.point_along_ray.position.m

#             if self.point_in_earth_shaddow(self.xyz_point_m, self.xyz_sun_m, self.xyz_earth_m) == True:
#                 # Only calculate the altitude of the shadow if the point is in the shadow
#                 altitude_point_to_earth_m = np.sqrt(np.sum( np.array( self.xyz_point_m - self.xyz_earth_m )**2 )) - self.r_earth.to("m").value
#                 # Index -2 is a flag to indicate the direction at the maximum distance is still in the shadow.
#                 # This is likely still a useful shadow height however, so we return the maximum tested distance and the altitude
#                 return(altitude_point_to_earth_m, distance, -2)

#             # Step 3, check all remaining points to see which is in the shadow
#             self.points_along_ray =  position_from_radec(ra, dec, distance=distances.to("au").value, epoch=None, t=self.t, center=self.observatory_topo, target=None) 
            
#             # Transpose the returned array of positions
#             self.xyz_points_m = self.points_along_ray.position.m.T + np.repeat([self.xyz_observatory_m], len(distances), axis=0)
#             self.points_in_shaddow = self.point_in_earth_shaddow(self.xyz_points_m, self.xyz_sun_m, self.xyz_earth_m)

#             # Get the first illuminated distance, where we are NOT in the shaddow
#             i_distance = np.min(np.where(np.logical_not(self.points_in_shaddow)))

#             altitude_point_to_earth_m = np.sqrt(np.sum( np.array( self.xyz_points_m[i_distance] - self.xyz_earth_m )**2 )) - self.r_earth.to("m").value

#             return(altitude_point_to_earth_m, distances[i_distance].to("m").value, i_distance)

#             # # Modified internal routines to accept numpy arrays, the remainder is no longer necessary
#             # # start with self.point_in_earth_shaddow(self.xyz_point_m, self.xyz_sun_m, self.xyz_earth_m)

#             # for i_distance, distance in enumerate(distances):

#             #     # Calculate the 3d position vector relative to the observatory
#             #     self.point_along_ray =  position_from_radec(ra, dec, distance=distance.to("au").value, epoch=None, t=self.t, center=self.observatory_topo, target=None) 

#             #     # Calculate that position in xyz space
#             #     self.xyz_point_m = self.xyz_observatory_m + self.point_along_ray.position.m

#             #     # Check if point is in the shadow
#             #     if self.point_in_earth_shaddow(self.xyz_point_m, self.xyz_sun_m, self.xyz_earth_m) == False:
#             #         # If in the shadow calculate and return the altitude above the earth.
#             #         altitude_point_to_earth_m = np.sqrt(np.sum( np.array( self.xyz_point_m - self.xyz_earth_m )**2 )) - self.r_earth.to("m").value
                    
#             #         return(altitude_point_to_earth_m, distance.to("m").value, i_distance)

#         def final_shadow_height(self, shadow_height, distance, error, distance_index, iteration, simple_output=True):
#             """
#             This cleans the final product, to return either a shaddow hight or the full result of the calculation.
#             simple_output == True by default. Otherwise it is used for debugging purposes. 
#             usage:
#             shadow_height, distance, error, iteration = final_shadow_height(shadow_height, distance, error, i_distance, simple_output=False)
#             or
#             shadow_height = final_shadow_height(shadow_height, distance, error, i_distance, simple_output=True)
#             """
#             if simple_output:
#                 output_dict = {"height":shadow_height}
#             else:
#                 output_dict = {
#                     "height":shadow_height,
#                     "distance":distance,
#                     "error":error,
#                     "distance_index":distance_index,
#                     "iterations":iteration}
            
#             return(output_dict)


#         # Iterate to get an accurate shaddow height
#         while ( (iteration <= max_iteration) and (error > max_error) ):

#             distances = np.linspace(dmin, dmax, num=n_subs, endpoint=True)

#             try:
#                 delta_distance_m = dmax.to("m").value - dmin.to("m").value
#             except:
#                 sys.exit("distances to calculate shadow heights are not provided with astropy-lenght units. This is unsafe. Exiting...")

#             # This could fail if n_subs == to zero, or provided as not a number.
#             try:
#                 delta_distance_m /= float(n_subs)
#             except:
#                 sys.exit("Something failed in calculating the height. Check that n_subs is an integer greater than 0")

#             """
#             Get the first illuminated value. This can return 3 different outcomes
#             1) distance_index  >  0, indicating that a distance in the sun has been found, corresponding to the index d_i
#             2) distance_index ==  0, indicating that the first distance is in the sun, i.e. the observatory is illuminated
#             3) distance_index == -2, indicating that the maximum distance checked is in the shadow
            
#             """
#             shadow_height_m, shadow_distance_m, distance_index = get_first_illuminated_m(distances)

#             # First check the first illuminated point is not the first point. If so the sun is visible.
#             if distance_index > 0:
#                 # Calculate the relative error of the returned h relative to the step size
#                 error = float(delta_distance_m) / float(shadow_distance_m)

#                 # Check if the error to the distance of the shadow meets our requierments
#                 if (error > max_error):
#                     # Iterate the iteration counter
#                     iteration += 1

#                     # Revise dmin and dmax to blanket the shadow position. 
#                     # This algorithm is a modification to Newton's method, or a shooting method
#                     dmin = distances[ distance_index - 1 ]
#                     dmax = distances[ distance_index ]
#                 # If the above statement is NOT TRUE then we should exit the while loop and return the shadow height
#                 else:
#                     break

#             elif distance_index == 0:
#                 """
#                 if d_i = 0 then the observatory is in the sun.
#                 """
#                 # Height of shadow is nan, there is no shadow
#                 shadow_height_m = 0.0
#                 # Distance to shadow is nan, there is no shadow
#                 shadow_distance_m = 0.0
#                 # error is ... good?
#                 error = 0.0
#                 # d_i is already zere, which serves as a good flag.

#             elif ( distance_index == -2 ):
#                 # then the maximum calculated distance is in the shadow.
#                 # When using, a positive infinity is safe. Assume maximum shadow height
#                 shadow_height_m = 12e6
#                 shadow_distance_m = 12e6
#                 error = 0.0

#             elif( distance_index == -1 ):
#                 # Position is below the horizon, as in under the earth
#                 shadow_height_m = -1.0
#                 shadow_distance_m = -1.0
#                 error = -1
                
#         return(final_shadow_height(self, shadow_height_m, shadow_distance_m, error, distance_index, iteration, simple_output=simple_output))


#     def heidelberg_test(self, get_shaddow_only=True):
#         """ 
#         Heidelberg Test
#         Sanity test to ensure there no mistakes with angles between standard coordinate systems, which I didn't define.
#         This has been used to ensure the horizon and shadow height calculations are consistent, for example with what I can see out my window at sun set.
#         """

#         # The self object defaults to contain an observatory at LCO. This can be over written.
#         self.observatory_lat = '%fN'%(49 + 24/60. + 7.8/3600)
#         self.observatory_lon = '%fE'%(8 + 40/60. + 18.6/3600)
#         self.observatory_elevation = 1000*u.m
#         self.observatory_name = "Heidelberg"
#         self.observatory_topo = Topos(self.observatory_lat, self.observatory_lon, elevation_m=self.observatory_elevation.to("m").value)

#         # Create a new topological coordinate, using the zenith point, with an elevation 10x the elevation of Heidelberg.
#         self.observatory_zenith_topo = Topos(self.observatory_lat, self.observatory_lon, elevation_m=self.observatory_elevation.to("m").value*10.0)

#         # Animations must be done in terms of frames. We thus need to calculate the time stricktly from frame number. 
#         # The class initializes itself to the current time by default.
#         # For the purpose of animation we want to be able to add an arbitrary amount of time to the current julian date. So we save the current time.
#         jd0 = self.t.tt

#         # We calculate a time step every 15, using a linearly spaced array, from 0-23 hour, with 24*4 time steps. Prevent problems with repeat at 0 and 24, endpoint = false.
#         steps_per_hour = 4
#         for d_hr in np.linspace(0, 24, 24*steps_per_hour,endpoint=False):

#             # Must update time, which includes a call to update xyz of earth BEFORE getting xyz of zenith.
#             self.update_t(jd0 + d_hr/24); self.xyz_observatory_zenith_m = self.xyz_earth_m + self.observatory_zenith_topo.at(self.t).position.m

#             horizon_alt = ang2horizon(self.xyz_observatory_m, xyz_center=self.xyz_earth_m, degree=True)

#             ang_sun_zenith = vecang(self.xyz_sun_m, self.xyz_observatory_zenith_m, origin=self.xyz_observatory_m, degree=True)

#             # Let's now get the shaddow height above heidelberg.

#             if get_shaddow_only is False:
#                 print("angle to horizon for a point %0.1fm above heidelberg = %f"%(self.observatory_elevation, horizon_alt))
#                 print("sun alt = %f"%(90.-ang_sun_zenith))
#                 print("h\ttheta1\ttheta2\tshaddow")
                

#                 for elevation in np.linspace(1e3*u.km, 10e3*u.km, 10):
#                     self.observatory_zenith_topo = Topos(self.observatory_lat, self.observatory_lon, elevation_m=elevation.to("m").value)
#                     self.xyz_point_m = self.xyz_earth_m + self.observatory_zenith_topo.at(self.t).position.m
                
#                     ang_sun_earth_from_point = vecang(self.xyz_sun_m, self.xyz_earth_m, origin=self.xyz_point_m, degree=True)
#                     ang_horizon_from_point = ang2horizon(self.xyz_point_m, xyz_center=self.xyz_earth_m, degree=True)
#                     in_shaddow = ang_horizon_from_point>ang_sun_earth_from_point
#                     print( "%0.1e\t%0.2f\t%0.2f\t%s"%( elevation.to("km").value, ang_sun_earth_from_point, ang_horizon_from_point, in_shaddow ) )
            
#             shaddow_h, error, iteration = self.get_zenith_shaddow(hmin=1*u.km, hmax=1e4*u.km, dh0=1*u.km, n_subs=10, max_error=0.01, max_iteration=10, simple_output=False)
#             if np.isfinite(shaddow_h):
#                 print("Found shaddow height %fkm with %f0.3 error in %i iterations"%(shaddow_h.to("km").value, error, iteration))
#             elif iteration == 1:
#                 print("the sun is up")
#             else:
#                 print("shaddow height is beyond maximum height")
                
#         return()

#     def init_plotting_animation(self,xdata,ydata,jd0):
#         self.ax.set_ylim(-1.5 * self.r_earth.to("au").value, 1.5 * self.r_earth.to("au").value)
#         self.ax.set_xlim(-1.5 * self.r_earth.to("au").value, 1.5 * self.r_earth.to("au").value)
#         del xdata[:]
#         del ydata[:]
#         self.line1.set_data(xdata, ydata)
#         self.line2.set_data(xdata, ydata)
#         global day
#         day = jd0

#     def animation_update_positions(self, frame, speedtest=False, goFast=True, dt_frame=(1/24.) ):
#         if speedtest is False:
#             if len( self.ax.patches ) > 1:
#                 del( self.ax.patches[-1] )
#         self.t = self.ts.tt_jd( jd0 + frame*dt_frame)
#         self.update_positions()

#         if goFast:
#             self.xyz_observatory_zenith_m = self.xyz_earth_m + self.observatory_zenith_topo.at(self.t).position.m

#         else:
#             self.xyz_observatory_zenith_m = self.sun.at(self.t).observe(self.earth+self.observatory_zenith_topo).position.m

#         N_ra = 23
#         N_dec = 7
#         x_heights_m = np.zeros(len(N_ra * N_dec)+1)
#         y_heights_m = np.zeros(len(N_ra * N_dec)+1)

#         height_au = 3.0 * self.r_earth.to("au").value
#         for ra_i, ra in enumerate(np.linspace(1,24,N_ra)):
#             for dec_j, dec in enumerate(np.linspace(-90, 0, num=N_dec, endpoint=True)):
#                 # for height in heights:
#                     self.point_along_ray =  position_from_radec(ra, dec, distance=height_au, epoch=None, t=self.t, center=self.observatory_topo, target=None) #, observer_data=LCO_topo.at(t).observer_data) 
#                     self.xyz_along_ray_m = self.xyz_observatory_m + self.point_along_ray.position.m
#                     x_heights_m[ ra_i + dec_j*N_ra ] = self.xyz_along_ray_m[0]
#                     y_heights_m[ ra_i + dec_j*N_ra ] = self.xyz_along_ray_m[1]

#         x_heights_m[-1] = self.xyz_earth_m[0]
#         y_heights_m[-1] = self.xyz_earth_m[1]

#         if speedtest is False:
#             self.ax.set_xlim( ( self.xyz_earth_m[0] * u.m ).to( "au" ).value - height_au * 1.5, (self.xyz_earth_m[0] * u.m ).to( "au" ).value + height_au * 1.5 )
#             self.ax.set_ylim( ( self.xyz_earth_m[1] * u.m ).to( "au" ) - height_au * 1.5, (self.xyz_earth_m[1] * u.m).to( "au" ) + height_au * 1.5 )

#             circ = patches.Circle( ( self.xyz_earth_m[0] * u.m ).to( "au" ).value, ( self.xyz_earth_m[1] * u.m ).to( "au" ).value, self.r_earth.to( "au" ).value, alpha=0.8, fc='yellow') 
#             self.ax.add_patch( circ )

#             self.line1.set_data( (x_heights_m * u.m).to( "au" ).value, ( y_heights * u.m ).to("au").value )
#             self.line2.set_data( [ self.xyz_observatory_zenith[0] ], [ self.xyz_observatory_zenith[1] ] )
#             self.line3.set_data( [ self.xyz_observatory[0] ] , [ self.xyz_observatory[1] ] )
#             self.pathx.append( self.xyz_earth_m[0] )
#             self.pathy.append( self.xyz_earth_m[1] )
#             self.path.set_data( pathx, pathy )
        
#             print("frame %i"%frame)
#         else:
#             print("frame speed test %i"%frame)
#             pass

#         #line2.set_data([sun.at(t).position.au[0]],[sun.at(t).position.au[1]])
#         print("frame %i"%frame)

#     def defaults(self):
#         self.LCO_elevation = 2380
#         self.LCO_topo   = Topos('29.01597S', '70.69208W', elevation_m=LCO_elevation)

#         return(LCO_topo)<|MERGE_RESOLUTION|>--- conflicted
+++ resolved
@@ -331,14 +331,8 @@
         return(LCO_topo)
         
 
-<<<<<<< HEAD
-if __name__ == "__main__":
-
-    jd = 2459458.5+20 + (4.75+2)/24.
-=======
 def test_shadow_calc():
     jd = 2459458.5+20 + 4.75/24.
->>>>>>> 8df748ac
     # Initiate tests.
     test_results ={}
 
